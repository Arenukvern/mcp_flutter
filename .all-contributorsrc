{
  "projectName": "mcp_flutter",
  "projectOwner": "Arenukvern",
  "files": [
    "README.md"
  ],
  "commitType": "docs",
  "commitConvention": "angular",
  "contributorsPerLine": 7,
  "contributors": [
    {
      "login": "calclavia",
      "name": "Henry Mao",
      "avatar_url": "https://avatars.githubusercontent.com/u/1828968?v=4",
      "profile": "https://calclavia.com",
      "contributions": [
        "infra"
      ]
    },
    {
<<<<<<< HEAD
      "login": "lwsinclair",
      "name": "Lawrence Sinclair",
      "avatar_url": "https://avatars.githubusercontent.com/u/2829939?v=4",
      "profile": "http://eastagile.com",
      "contributions": [
        "doc",
        "security"
=======
      "login": "punkpeye",
      "name": "Frank Fiegel",
      "avatar_url": "https://avatars.githubusercontent.com/u/108313943?v=4",
      "profile": "https://glama.ai",
      "contributions": [
        "infra"
>>>>>>> 992d7d61
      ]
    }
  ]
}<|MERGE_RESOLUTION|>--- conflicted
+++ resolved
@@ -18,7 +18,6 @@
       ]
     },
     {
-<<<<<<< HEAD
       "login": "lwsinclair",
       "name": "Lawrence Sinclair",
       "avatar_url": "https://avatars.githubusercontent.com/u/2829939?v=4",
@@ -26,14 +25,15 @@
       "contributions": [
         "doc",
         "security"
-=======
+      ]
+    },
+    {
       "login": "punkpeye",
       "name": "Frank Fiegel",
       "avatar_url": "https://avatars.githubusercontent.com/u/108313943?v=4",
       "profile": "https://glama.ai",
       "contributions": [
         "infra"
->>>>>>> 992d7d61
       ]
     }
   ]
