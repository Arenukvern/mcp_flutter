{
  "projectName": "mcp_flutter",
  "projectOwner": "Arenukvern",
  "files": [
    "README.md"
  ],
  "commitType": "docs",
  "commitConvention": "angular",
  "contributorsPerLine": 7,
  "contributors": [
    {
      "login": "calclavia",
      "name": "Henry Mao",
      "avatar_url": "https://avatars.githubusercontent.com/u/1828968?v=4",
      "profile": "https://calclavia.com",
      "contributions": [
        "infra"
      ]
    },
    {
<<<<<<< HEAD
      "login": "marwenbk",
      "name": "Marwen",
      "avatar_url": "https://avatars.githubusercontent.com/u/18284646?v=4",
      "profile": "https://github.com/marwenbk",
      "contributions": [
        "doc"
=======
      "login": "lwsinclair",
      "name": "Lawrence Sinclair",
      "avatar_url": "https://avatars.githubusercontent.com/u/2829939?v=4",
      "profile": "http://eastagile.com",
      "contributions": [
        "doc",
        "security"
      ]
    },
    {
      "login": "punkpeye",
      "name": "Frank Fiegel",
      "avatar_url": "https://avatars.githubusercontent.com/u/108313943?v=4",
      "profile": "https://glama.ai",
      "contributions": [
        "infra"
>>>>>>> 6be6355f
      ]
    }
  ]
}<|MERGE_RESOLUTION|>--- conflicted
+++ resolved
@@ -18,14 +18,15 @@
       ]
     },
     {
-<<<<<<< HEAD
       "login": "marwenbk",
       "name": "Marwen",
       "avatar_url": "https://avatars.githubusercontent.com/u/18284646?v=4",
       "profile": "https://github.com/marwenbk",
       "contributions": [
         "doc"
-=======
+      ]
+    },
+    {
       "login": "lwsinclair",
       "name": "Lawrence Sinclair",
       "avatar_url": "https://avatars.githubusercontent.com/u/2829939?v=4",
@@ -42,7 +43,6 @@
       "profile": "https://glama.ai",
       "contributions": [
         "infra"
->>>>>>> 6be6355f
       ]
     }
   ]
